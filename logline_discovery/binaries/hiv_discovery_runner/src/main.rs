--- conflicted
+++ resolved
@@ -9,16 +9,8 @@
 mod twin;
 mod triage;
 
-<<<<<<< HEAD
-use logline_common::{
-    config::Config,
-    triage::{make_plan_from_json, AnalysisStage, ExecutionPlan},
-    Error, Result,
-};
-=======
 use anyhow::{self, Result};
 use logline_common::{triage::make_plan_from_json, Error};
->>>>>>> 1c188e0a
 use std::collections::{HashMap, HashSet};
 use std::fs::{self, File};
 use std::io::{BufRead, BufReader};
@@ -158,10 +150,7 @@
     },
 }
 
-<<<<<<< HEAD
-=======
 #[derive(Subcommand, Debug)]
->>>>>>> 1c188e0a
 enum LedgerCommand {
     /// Count entries in the ledger
     Status,
@@ -586,12 +575,8 @@
         return Err(Error::Validation(format!(
             "Samples directory missing: {}",
             samples_dir.display()
-<<<<<<< HEAD
-        )));
-=======
         ))
         .into());
->>>>>>> 1c188e0a
     }
 
     println!(
@@ -656,12 +641,8 @@
         return Err(Error::Validation(format!(
             "Ledger path missing: {}",
             cfg.ledger_path.display()
-<<<<<<< HEAD
-        )));
-=======
         ))
         .into());
->>>>>>> 1c188e0a
     }
 
     let pool = if let Some(db_url) = &cfg.database_url {
